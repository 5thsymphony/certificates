package provisioner

import (
	"bytes"
	"context"
	"crypto/sha256"
	"crypto/x509"
	"encoding/hex"
	"fmt"
	"io"
	"net/http"
	"net/url"
	"strings"
	"time"

	"github.com/pkg/errors"
	"github.com/smallstep/certificates/authority/policy"
	"github.com/smallstep/certificates/errs"
	"go.step.sm/crypto/jose"
	"go.step.sm/crypto/sshutil"
	"go.step.sm/crypto/x509util"
)

// gcpCertsURL is the url that serves Google OAuth2 public keys.
const gcpCertsURL = "https://www.googleapis.com/oauth2/v3/certs"

// gcpIdentityURL is the base url for the identity document in GCP.
const gcpIdentityURL = "http://metadata/computeMetadata/v1/instance/service-accounts/default/identity"

// gcpPayload extends jwt.Claims with custom GCP attributes.
type gcpPayload struct {
	jose.Claims
	AuthorizedParty string           `json:"azp"`
	Email           string           `json:"email"`
	EmailVerified   bool             `json:"email_verified"`
	Google          gcpGooglePayload `json:"google"`
}

type gcpGooglePayload struct {
	ComputeEngine gcpComputeEnginePayload `json:"compute_engine"`
}

type gcpComputeEnginePayload struct {
	InstanceID                string            `json:"instance_id"`
	InstanceName              string            `json:"instance_name"`
	InstanceCreationTimestamp *jose.NumericDate `json:"instance_creation_timestamp"`
	ProjectID                 string            `json:"project_id"`
	ProjectNumber             int64             `json:"project_number"`
	Zone                      string            `json:"zone"`
	LicenseID                 []string          `json:"license_id"`
}

type gcpConfig struct {
	CertsURL    string
	IdentityURL string
}

func newGCPConfig() *gcpConfig {
	return &gcpConfig{
		CertsURL:    gcpCertsURL,
		IdentityURL: gcpIdentityURL,
	}
}

// GCP is the provisioner that supports identity tokens created by the Google
// Cloud Platform metadata API.
//
// If DisableCustomSANs is true, only the internal DNS and IP will be added as a
// SAN. By default it will accept any SAN in the CSR.
//
// If DisableTrustOnFirstUse is true, multiple sign request for this provisioner
// with the same instance will be accepted. By default only the first request
// will be accepted.
//
// If InstanceAge is set, only the instances with an instance_creation_timestamp
// within the given period will be accepted.
//
// Google Identity docs are available at
// https://cloud.google.com/compute/docs/instances/verifying-instance-identity
type GCP struct {
	*base
	ID                     string   `json:"-"`
	Type                   string   `json:"type"`
	Name                   string   `json:"name"`
	ServiceAccounts        []string `json:"serviceAccounts"`
	ProjectIDs             []string `json:"projectIDs"`
	DisableCustomSANs      bool     `json:"disableCustomSANs"`
	DisableTrustOnFirstUse bool     `json:"disableTrustOnFirstUse"`
	InstanceAge            Duration `json:"instanceAge,omitempty"`
	Claims                 *Claims  `json:"claims,omitempty"`
	Options                *Options `json:"options,omitempty"`
	config                 *gcpConfig
	keyStore               *keyStore
<<<<<<< HEAD
	audiences              Audiences
	x509Policy             policy.X509Policy
	sshHostPolicy          policy.HostPolicy
=======
	ctl                    *Controller
>>>>>>> 08273447
}

// GetID returns the provisioner unique identifier. The name should uniquely
// identify any GCP provisioner.
func (p *GCP) GetID() string {
	if p.ID != "" {
		return p.ID
	}
	return p.GetIDForToken()

}

// GetIDForToken returns an identifier that will be used to load the provisioner
// from a token.
func (p *GCP) GetIDForToken() string {
	return "gcp/" + p.Name
}

// GetTokenID returns the identifier of the token. The default value for GCP the
// SHA256 of "provisioner_id.instance_id", but if DisableTrustOnFirstUse is set
// to true, then it will be the SHA256 of the token.
func (p *GCP) GetTokenID(token string) (string, error) {
	jwt, err := jose.ParseSigned(token)
	if err != nil {
		return "", errors.Wrap(err, "error parsing token")
	}

	// If TOFU is disabled create an ID for the token, so it cannot be reused.
	if p.DisableTrustOnFirstUse {
		sum := sha256.Sum256([]byte(token))
		return strings.ToLower(hex.EncodeToString(sum[:])), nil
	}

	// Get claims w/out verification.
	var claims gcpPayload
	if err = jwt.UnsafeClaimsWithoutVerification(&claims); err != nil {
		return "", errors.Wrap(err, "error verifying claims")
	}

	// Create unique ID for Trust On First Use (TOFU). Only the first instance
	// per provisioner is allowed as we don't have a way to trust the given
	// sans.
	unique := fmt.Sprintf("%s.%s", p.GetIDForToken(), claims.Google.ComputeEngine.InstanceID)
	sum := sha256.Sum256([]byte(unique))
	return strings.ToLower(hex.EncodeToString(sum[:])), nil
}

// GetName returns the name of the provisioner.
func (p *GCP) GetName() string {
	return p.Name
}

// GetType returns the type of provisioner.
func (p *GCP) GetType() Type {
	return TypeGCP
}

// GetEncryptedKey is not available in a GCP provisioner.
func (p *GCP) GetEncryptedKey() (kid, key string, ok bool) {
	return "", "", false
}

// GetIdentityURL returns the url that generates the GCP token.
func (p *GCP) GetIdentityURL(audience string) string {
	// Initialize config if required
	p.assertConfig()

	q := url.Values{}
	q.Add("audience", audience)
	q.Add("format", "full")
	q.Add("licenses", "FALSE")
	return fmt.Sprintf("%s?%s", p.config.IdentityURL, q.Encode())
}

// GetIdentityToken does an HTTP request to the identity url.
func (p *GCP) GetIdentityToken(subject, caURL string) (string, error) {
	audience, err := generateSignAudience(caURL, p.GetIDForToken())
	if err != nil {
		return "", err
	}

	req, err := http.NewRequest("GET", p.GetIdentityURL(audience), http.NoBody)
	if err != nil {
		return "", errors.Wrap(err, "error creating identity request")
	}
	req.Header.Set("Metadata-Flavor", "Google")
	resp, err := http.DefaultClient.Do(req)
	if err != nil {
		return "", errors.Wrap(err, "error doing identity request, are you in a GCP VM?")
	}
	defer resp.Body.Close()
	b, err := io.ReadAll(resp.Body)
	if err != nil {
		return "", errors.Wrap(err, "error on identity request")
	}
	if resp.StatusCode >= 400 {
		return "", errors.Errorf("error on identity request: status=%d, response=%s", resp.StatusCode, b)
	}
	return string(bytes.TrimSpace(b)), nil
}

// Init validates and initializes the GCP provisioner.
func (p *GCP) Init(config Config) (err error) {
	switch {
	case p.Type == "":
		return errors.New("provisioner type cannot be empty")
	case p.Name == "":
		return errors.New("provisioner name cannot be empty")
	case p.InstanceAge.Value() < 0:
		return errors.New("provisioner instanceAge cannot be negative")
	}

	// Initialize config
	p.assertConfig()

	// Initialize key store
	if p.keyStore, err = newKeyStore(p.config.CertsURL); err != nil {
		return
	}

<<<<<<< HEAD
	// Initialize the x509 allow/deny policy engine
	if p.x509Policy, err = policy.NewX509PolicyEngine(p.Options.GetX509Options()); err != nil {
		return err
	}

	// Initialize the SSH allow/deny policy engine for host certificates
	if p.sshHostPolicy, err = policy.NewSSHHostPolicyEngine(p.Options.GetSSHOptions()); err != nil {
		return err
	}

	p.audiences = config.Audiences.WithFragment(p.GetIDForToken())
	return nil
=======
	config.Audiences = config.Audiences.WithFragment(p.GetIDForToken())
	p.ctl, err = NewController(p, p.Claims, config)
	return
>>>>>>> 08273447
}

// AuthorizeSign validates the given token and returns the sign options that
// will be used on certificate creation.
func (p *GCP) AuthorizeSign(ctx context.Context, token string) ([]SignOption, error) {
	claims, err := p.authorizeToken(token)
	if err != nil {
		return nil, errs.Wrap(http.StatusInternalServerError, err, "gcp.AuthorizeSign")
	}

	ce := claims.Google.ComputeEngine

	// Template options
	data := x509util.NewTemplateData()
	data.SetCommonName(ce.InstanceName)
	if v, err := unsafeParseSigned(token); err == nil {
		data.SetToken(v)
	}

	// Enforce known common name and default DNS if configured.
	// By default we we'll accept the CN and SANs in the CSR.
	// There's no way to trust them other than TOFU.
	var so []SignOption
	if p.DisableCustomSANs {
		dnsName1 := fmt.Sprintf("%s.c.%s.internal", ce.InstanceName, ce.ProjectID)
		dnsName2 := fmt.Sprintf("%s.%s.c.%s.internal", ce.InstanceName, ce.Zone, ce.ProjectID)
		so = append(so,
			commonNameSliceValidator([]string{
				ce.InstanceName, ce.InstanceID, dnsName1, dnsName2,
			}),
			dnsNamesValidator([]string{
				dnsName1, dnsName2,
			}),
			ipAddressesValidator(nil),
			emailAddressesValidator(nil),
			urisValidator(nil),
		)

		// Template SANs
		data.SetSANs([]string{dnsName1, dnsName2})
	}

	templateOptions, err := CustomTemplateOptions(p.Options, data, x509util.DefaultIIDLeafTemplate)
	if err != nil {
		return nil, errs.Wrap(http.StatusInternalServerError, err, "gcp.AuthorizeSign")
	}

	return append(so,
		templateOptions,
		// modifiers / withOptions
		newProvisionerExtensionOption(TypeGCP, p.Name, claims.Subject, "InstanceID", ce.InstanceID, "InstanceName", ce.InstanceName),
		profileDefaultDuration(p.ctl.Claimer.DefaultTLSCertDuration()),
		// validators
		defaultPublicKeyValidator{},
<<<<<<< HEAD
		newValidityValidator(p.claimer.MinTLSCertDuration(), p.claimer.MaxTLSCertDuration()),
		newX509NamePolicyValidator(p.x509Policy),
=======
		newValidityValidator(p.ctl.Claimer.MinTLSCertDuration(), p.ctl.Claimer.MaxTLSCertDuration()),
>>>>>>> 08273447
	), nil
}

// AuthorizeRenew returns an error if the renewal is disabled.
func (p *GCP) AuthorizeRenew(ctx context.Context, cert *x509.Certificate) error {
	return p.ctl.AuthorizeRenew(ctx, cert)
}

// assertConfig initializes the config if it has not been initialized.
func (p *GCP) assertConfig() {
	if p.config == nil {
		p.config = newGCPConfig()
	}
}

// authorizeToken performs common jwt authorization actions and returns the
// claims for case specific downstream parsing.
// e.g. a Sign request will auth/validate different fields than a Revoke request.
func (p *GCP) authorizeToken(token string) (*gcpPayload, error) {
	jwt, err := jose.ParseSigned(token)
	if err != nil {
		return nil, errs.Wrap(http.StatusUnauthorized, err, "gcp.authorizeToken; error parsing gcp token")
	}
	if len(jwt.Headers) == 0 {
		return nil, errs.Unauthorized("gcp.authorizeToken; error parsing gcp token - header is missing")
	}

	var found bool
	var claims gcpPayload
	kid := jwt.Headers[0].KeyID
	keys := p.keyStore.Get(kid)
	for _, key := range keys {
		if err := jwt.Claims(key.Public(), &claims); err == nil {
			found = true
			break
		}
	}
	if !found {
		return nil, errs.Unauthorized("gcp.authorizeToken; failed to validate gcp token payload - cannot find key for kid %s", kid)
	}

	// According to "rfc7519 JSON Web Token" acceptable skew should be no
	// more than a few minutes.
	now := time.Now().UTC()
	if err = claims.ValidateWithLeeway(jose.Expected{
		Issuer: "https://accounts.google.com",
		Time:   now,
	}, time.Minute); err != nil {
		return nil, errs.Wrap(http.StatusUnauthorized, err, "gcp.authorizeToken; invalid gcp token payload")
	}

	// validate audiences with the defaults
	if !matchesAudience(claims.Audience, p.ctl.Audiences.Sign) {
		return nil, errs.Unauthorized("gcp.authorizeToken; invalid gcp token - invalid audience claim (aud)")
	}

	// validate subject (service account)
	if len(p.ServiceAccounts) > 0 {
		var found bool
		for _, sa := range p.ServiceAccounts {
			if sa == claims.Subject || sa == claims.Email {
				found = true
				break
			}
		}
		if !found {
			return nil, errs.Unauthorized("gcp.authorizeToken; invalid gcp token - invalid subject claim")
		}
	}

	// validate projects
	if len(p.ProjectIDs) > 0 {
		var found bool
		for _, pi := range p.ProjectIDs {
			if pi == claims.Google.ComputeEngine.ProjectID {
				found = true
				break
			}
		}
		if !found {
			return nil, errs.Unauthorized("gcp.authorizeToken; invalid gcp token - invalid project id")
		}
	}

	// validate instance age
	if d := p.InstanceAge.Value(); d > 0 {
		if now.Sub(claims.Google.ComputeEngine.InstanceCreationTimestamp.Time()) > d {
			return nil, errs.Unauthorized("gcp.authorizeToken; token google.compute_engine.instance_creation_timestamp is too old")
		}
	}

	switch {
	case claims.Google.ComputeEngine.InstanceID == "":
		return nil, errs.Unauthorized("gcp.authorizeToken; gcp token google.compute_engine.instance_id cannot be empty")
	case claims.Google.ComputeEngine.InstanceName == "":
		return nil, errs.Unauthorized("gcp.authorizeToken; gcp token google.compute_engine.instance_name cannot be empty")
	case claims.Google.ComputeEngine.ProjectID == "":
		return nil, errs.Unauthorized("gcp.authorizeToken; gcp token google.compute_engine.project_id cannot be empty")
	case claims.Google.ComputeEngine.Zone == "":
		return nil, errs.Unauthorized("gcp.authorizeToken; gcp token google.compute_engine.zone cannot be empty")
	}

	return &claims, nil
}

// AuthorizeSSHSign returns the list of SignOption for a SignSSH request.
func (p *GCP) AuthorizeSSHSign(ctx context.Context, token string) ([]SignOption, error) {
	if !p.ctl.Claimer.IsSSHCAEnabled() {
		return nil, errs.Unauthorized("gcp.AuthorizeSSHSign; sshCA is disabled for gcp provisioner '%s'", p.GetName())
	}
	claims, err := p.authorizeToken(token)
	if err != nil {
		return nil, errs.Wrap(http.StatusInternalServerError, err, "gcp.AuthorizeSSHSign")
	}

	ce := claims.Google.ComputeEngine
	signOptions := []SignOption{}

	// Enforce host certificate.
	defaults := SignSSHOptions{
		CertType: SSHHostCert,
	}

	// Validated principals.
	principals := []string{
		fmt.Sprintf("%s.c.%s.internal", ce.InstanceName, ce.ProjectID),
		fmt.Sprintf("%s.%s.c.%s.internal", ce.InstanceName, ce.Zone, ce.ProjectID),
	}

	// Only enforce known principals if disable custom sans is true.
	if p.DisableCustomSANs {
		defaults.Principals = principals
	} else {
		// Check that at least one principal is sent in the request.
		signOptions = append(signOptions, &sshCertOptionsRequireValidator{
			Principals: true,
		})
	}

	// Certificate templates.
	data := sshutil.CreateTemplateData(sshutil.HostCert, ce.InstanceName, principals)
	if v, err := unsafeParseSigned(token); err == nil {
		data.SetToken(v)
	}

	templateOptions, err := CustomSSHTemplateOptions(p.Options, data, sshutil.DefaultIIDTemplate)
	if err != nil {
		return nil, errs.Wrap(http.StatusInternalServerError, err, "gcp.AuthorizeSSHSign")
	}
	signOptions = append(signOptions, templateOptions)

	return append(signOptions,
		// Validate user SignSSHOptions.
		sshCertOptionsValidator(defaults),
		// Set the validity bounds if not set.
		&sshDefaultDuration{p.ctl.Claimer},
		// Validate public key
		&sshDefaultPublicKeyValidator{},
		// Validate the validity period.
		&sshCertValidityValidator{p.ctl.Claimer},
		// Require all the fields in the SSH certificate
		&sshCertDefaultValidator{},
		// Ensure that all principal names are allowed
		newSSHNamePolicyValidator(p.sshHostPolicy, nil),
	), nil
}<|MERGE_RESOLUTION|>--- conflicted
+++ resolved
@@ -91,13 +91,9 @@
 	Options                *Options `json:"options,omitempty"`
 	config                 *gcpConfig
 	keyStore               *keyStore
-<<<<<<< HEAD
-	audiences              Audiences
+	ctl                    *Controller
 	x509Policy             policy.X509Policy
 	sshHostPolicy          policy.HostPolicy
-=======
-	ctl                    *Controller
->>>>>>> 08273447
 }
 
 // GetID returns the provisioner unique identifier. The name should uniquely
@@ -218,7 +214,6 @@
 		return
 	}
 
-<<<<<<< HEAD
 	// Initialize the x509 allow/deny policy engine
 	if p.x509Policy, err = policy.NewX509PolicyEngine(p.Options.GetX509Options()); err != nil {
 		return err
@@ -229,13 +224,9 @@
 		return err
 	}
 
-	p.audiences = config.Audiences.WithFragment(p.GetIDForToken())
-	return nil
-=======
 	config.Audiences = config.Audiences.WithFragment(p.GetIDForToken())
 	p.ctl, err = NewController(p, p.Claims, config)
 	return
->>>>>>> 08273447
 }
 
 // AuthorizeSign validates the given token and returns the sign options that
@@ -290,12 +281,8 @@
 		profileDefaultDuration(p.ctl.Claimer.DefaultTLSCertDuration()),
 		// validators
 		defaultPublicKeyValidator{},
-<<<<<<< HEAD
-		newValidityValidator(p.claimer.MinTLSCertDuration(), p.claimer.MaxTLSCertDuration()),
+		newValidityValidator(p.ctl.Claimer.MinTLSCertDuration(), p.ctl.Claimer.MaxTLSCertDuration()),
 		newX509NamePolicyValidator(p.x509Policy),
-=======
-		newValidityValidator(p.ctl.Claimer.MinTLSCertDuration(), p.ctl.Claimer.MaxTLSCertDuration()),
->>>>>>> 08273447
 	), nil
 }
 
