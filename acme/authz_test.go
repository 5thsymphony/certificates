--- conflicted
+++ resolved
@@ -438,15 +438,9 @@
 					assert.Equals(t, acmeAz.Identifier, iden)
 					assert.Equals(t, acmeAz.Status, StatusPending)
 
-<<<<<<< HEAD
-					acmeCh1, err := ch1.toACME(dir, prov)
+					acmeCh1, err := ch1.toACME(ctx, dir)
 					assert.FatalError(t, err)
-					acmeCh2, err := ch2.toACME(dir, prov)
-=======
-					acmeCh1, err := ch1.toACME(ctx, nil, dir)
-					assert.FatalError(t, err)
-					acmeCh2, err := ch2.toACME(ctx, nil, dir)
->>>>>>> ae15573f
+					acmeCh2, err := ch2.toACME(ctx, dir)
 					assert.FatalError(t, err)
 
 					assert.Equals(t, acmeAz.Challenges[0], acmeCh1)
