--- conflicted
+++ resolved
@@ -619,22 +619,13 @@
 			return test{
 				ctx:        context.Background(),
 				body:       body,
-<<<<<<< HEAD
 				adminDB:    &admin.MockDB{},
-				statusCode: 500,
-				err: &admin.Error{ // TODO(hs): this probably needs a better error
-					Type:    "",
-					Status:  500,
-					Detail:  "",
-					Message: "",
-=======
 				statusCode: 400,
 				err: &admin.Error{
 					Type:    "badRequest",
 					Status:  400,
 					Detail:  "bad request",
 					Message: "proto: syntax error (line 1:2): invalid value !",
->>>>>>> 65090daa
 				},
 			}
 		},
